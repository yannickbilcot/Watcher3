/* global each, _, url_base, $source_select, notify_error */
window.addEventListener("DOMContentLoaded", function(){
    $select_usenet = document.querySelector('select#usenet_client');
    $select_torrent = document.querySelector("select#torrent_client");

    $torrent_clients = document.querySelectorAll("div#torrent_client_settings > div");
    $usenet_clients = document.querySelectorAll("div#usenet_client_settings > div");

    // Set selects on page load
    each($usenet_clients, function(client){
<<<<<<< HEAD
        if(client.dataset.enabled === 'True'){
            client.style.maxHeight = '100%';
=======
        if(client.dataset.enabled == 'True'){
>>>>>>> bae3bc01
            $select_usenet.value = client.id;
            return false;
        }
    });

    each($torrent_clients, function(client){
<<<<<<< HEAD
        if(client.dataset.enabled === 'True'){
            client.style.maxHeight = '100%';
=======
        if(client.dataset.enabled == 'True'){
>>>>>>> bae3bc01
            $select_torrent.value = client.id;
            return false;
        }
    });

    $select_usenet.addEventListener('change', function(event){
        var val = event.target.value;
        each($usenet_clients, function(client){

            if(client.id == val){
                client.dataset.enabled = 'True';
            } else {
                client.dataset.enabled = 'False';
            }
        })
    });

    $select_torrent.addEventListener('change', function(event){
        var val = event.target.value;
        each($torrent_clients, function(client){
            if(client.id == val){
                client.dataset.enabled = 'True';
            } else {
                client.dataset.enabled = 'False';
            }
        })
    });
});


function test_connection(event, button, mode){
    event.preventDefault();
    var client;
    if(mode === 'usenet'){
        client = $select_usenet.value;
    } else if(mode === 'torrent'){
        client = $select_torrent.value;
    } else {
        return;
    }

    var $i = button.children[0];

    $i.classList.remove('mdi-lan-pending');
    $i.classList.add('mdi-circle');
    $i.classList.add('animated');

    var inputs = document.querySelectorAll("div#" + client + " input");

    var settings = {};
    each(inputs, function(input){
        settings[input.dataset.id] = parse_input(input);
    });

    settings = JSON.stringify(settings);

    $.post(url_base + "/ajax/test_downloader_connection", {
        "mode": client,
        "data": settings
    })
    .done(function(response){
        if(response["response"] === true){
            $.notify({message: response["message"]});
        } else {
            $.notify({message: response["error"]}, {type: "danger"})
        }
    })
    .fail(notify_error)
    .always(function(){
        $i.classList.remove('mdi-circle');
        $i.classList.add('mdi-lan-pending');
        $i.classList.remove('animated');
    });
}


function _get_settings(){

    var settings = {};
    settings["Sources"] = {};
    settings["Torrent"] = {};
    settings["Usenet"] = {};
    var blanks = false;

// DOWNLOADER['USENET']
    each(document.querySelectorAll("div#usenet_client_settings > div"), function(client){
        var name = client.id;
        var config = {};
<<<<<<< HEAD
        config['enabled'] = (client.style.maxHeight === '100%');
=======
        config['enabled'] = (client.dataset.enabled == 'True')
>>>>>>> bae3bc01

        each(client.querySelectorAll('i.c_box'), function(checkbox){
            config[checkbox.dataset.id] = is_checked(checkbox);
        });

        each(client.querySelectorAll('input, select'), function(input){
            config[input.dataset.id] = parse_input(input);
        });

        settings['Usenet'][name] = config;
    });

// DOWNLOADER['TORRENT']
    each(document.querySelectorAll("div#torrent_client_settings > div"), function(client){
        var name = client.id;
        var config = {};
<<<<<<< HEAD
        config['enabled'] = (client.style.maxHeight === '100%');
=======
        config['enabled'] = (client.dataset.enabled == 'True')
>>>>>>> bae3bc01

        each(client.querySelectorAll('i.c_box'), function(checkbox){
            config[checkbox.dataset.id] = is_checked(checkbox);
        });

        each(client.querySelectorAll('input, select'), function(input){
            config[input.dataset.id] = parse_input(input);
        });

        settings['Torrent'][name] = config;
    });

    settings['Torrent']['DelugeWeb']['category'] = settings['Torrent']['DelugeWeb']['category'].toLowerCase().replace(/[^a-z0-9_-]/g, '');
    settings['Torrent']['DelugeRPC']['category'] = settings['Torrent']['DelugeRPC']['category'].toLowerCase().replace(/[^a-z0-9_-]/g, '');

// DOWNLOADER['SOURCES']
    if($select_usenet.value){
        settings['Sources']['usenetenabled'] = true;
    } else {
        settings['Sources']['usenetenabled'] = false;
    }

    if($select_torrent.value){
        settings['Sources']['torrentenabled'] = true;
    } else {
        settings['Sources']['torrentenabled'] = false;
    }

    return {"Downloader": settings}
}


function register_putio(){
    var client_id = '3328';
    var redirect = encodeURIComponent('https://nosmokingbandit.github.io/putioregister');
    url = `https://api.put.io/v2/oauth2/authenticate?client_id=${client_id}&response_type=token&redirect_uri=${redirect}`;
    window.open(url, '_blank');
}<|MERGE_RESOLUTION|>--- conflicted
+++ resolved
@@ -8,24 +8,14 @@
 
     // Set selects on page load
     each($usenet_clients, function(client){
-<<<<<<< HEAD
         if(client.dataset.enabled === 'True'){
-            client.style.maxHeight = '100%';
-=======
-        if(client.dataset.enabled == 'True'){
->>>>>>> bae3bc01
             $select_usenet.value = client.id;
             return false;
         }
     });
 
     each($torrent_clients, function(client){
-<<<<<<< HEAD
         if(client.dataset.enabled === 'True'){
-            client.style.maxHeight = '100%';
-=======
-        if(client.dataset.enabled == 'True'){
->>>>>>> bae3bc01
             $select_torrent.value = client.id;
             return false;
         }
@@ -114,11 +104,7 @@
     each(document.querySelectorAll("div#usenet_client_settings > div"), function(client){
         var name = client.id;
         var config = {};
-<<<<<<< HEAD
-        config['enabled'] = (client.style.maxHeight === '100%');
-=======
-        config['enabled'] = (client.dataset.enabled == 'True')
->>>>>>> bae3bc01
+        config['enabled'] = (client.dataset.enabled === 'True')
 
         each(client.querySelectorAll('i.c_box'), function(checkbox){
             config[checkbox.dataset.id] = is_checked(checkbox);
@@ -135,11 +121,7 @@
     each(document.querySelectorAll("div#torrent_client_settings > div"), function(client){
         var name = client.id;
         var config = {};
-<<<<<<< HEAD
-        config['enabled'] = (client.style.maxHeight === '100%');
-=======
-        config['enabled'] = (client.dataset.enabled == 'True')
->>>>>>> bae3bc01
+        config['enabled'] = (client.dataset.enabled === 'True')
 
         each(client.querySelectorAll('i.c_box'), function(checkbox){
             config[checkbox.dataset.id] = is_checked(checkbox);
